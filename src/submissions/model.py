import numpy as np
import torch
from PIL import Image
from torchvision.transforms.v2 import Compose

from src.data import collate
from src.data.processor import SS2ImageProcessor, AugmentationMode, PreprocessingMode
from src.data.tiling import Tiler
from src.models.train_model import load_model
from src.submissions.tta import TestTimeAugmenter
from src.utils.cls import Config, ModelName
from transformers import Mask2FormerImageProcessor, SegformerImageProcessor


class SS2InferenceModel(torch.nn.Module):
    def __init__(
            self,
            config: Config,
            map_location: str,
            tile_size: int,
            test_time_augmenter: TestTimeAugmenter
    ) -> None:
        super().__init__()
        self.config = config
        self.map_location = map_location
        self.model = self._get_model()
        self.processor, self.transforms = self._get_processor_transforms()
        self.base_model_forward = self._get_base_model_forward()
        self.collate = self._get_collate()
        self.tiler = Tiler(self.config)
        self.tile_size = tile_size
        self.test_time_augmenter = test_time_augmenter

    def _get_model(self):
        model = load_model(self.config, map_location=self.map_location)
        if hasattr(model, 'model'):
            model = model.model
        else:
            model = model.student
        model = model.eval()
        model = model.to(device=self.map_location)

        return model

<<<<<<< HEAD
    def _get_processor_transforms(self) -> tuple[Mask2FormerImageProcessor | SegformerImageProcessor, Compose]:

=======
    def _get_processor(self) -> SS2ImageProcessor:
        return SS2ImageProcessor(self.config)

    def _get_transforms(self) -> Compose:
>>>>>>> 26c118e3
        # TODO: remove in the future to keep photometric only
        if hasattr(self.config, 'brightness_factor'):
            preprocessing_mode = PreprocessingMode.PHOTOMETRIC
        else:
            preprocessing_mode = PreprocessingMode.NONE

<<<<<<< HEAD
        ss2_processor = SS2ImageProcessor(
            self.config,
            AugmentationMode.NONE,
            preprocessing_mode
        )
        
        return ss2_processor.huggingface_processor, ss2_processor.transforms
        
=======
        transforms = self.processor.get_transforms(
            AugmentationMode.NONE,
            preprocessing_mode
        )

        return transforms

>>>>>>> 26c118e3
    def _get_base_model_forward(self):
        if self.config.model_name == ModelName.MASK2FORMER:
            return self._mask2former_forward
        if self.config.model_name == ModelName.SEGFORMER:
            return self._segformer_forward
        else:
            raise NotImplementedError

    def _get_collate(self):
        if self.config.model_name == ModelName.MASK2FORMER:
            return collate.SS2Mask2formerCollateFn(self.config, training=False)

    @torch.inference_mode
    def forward(self, image: Image.Image | np.ndarray | torch.Tensor) -> torch.Tensor:
        if isinstance(image, Image.Image):
            image = np.moveaxis(np.asarray(image), -1, 0)
        if isinstance(image, np.ndarray):
            image = torch.from_numpy(image)

        image = self.transforms(image)
        tta_image = self.test_time_augmenter.augment(image)
        tta_tiled_image = [self.tiler.tile(image, self.tile_size) for image in tta_image]

        tta_mask = []
        for tiled_image in tta_tiled_image:
            inputs = self.processor.preprocess(tiled_image, return_tensors='pt')
            inputs.to(device=self.map_location)
            tiled_mask = self.base_model_forward(inputs)
            # pred_masks = [pred_mask.numpy(force=True) for pred_mask in pred_masks]
            tiled_mask = [mask.cpu() for mask in tiled_mask]
            mask = self.tiler.untile(tiled_mask)

            tta_mask.append(mask)

        pred_mask = self.test_time_augmenter.deaugment(tta_mask)

        return pred_mask

    def _mask2former_forward(self, inputs) -> torch.Tensor:
        # TODO: debug for mask2former
        outputs = self.model(**inputs)
        pred_masks = self.processor.post_process_semantic_segmentation(
            outputs, 
            target_sizes=[self.tile_size] * inputs['pixel_values'].shape[0]
        )

        return pred_masks

    def _segformer_forward(self, inputs) -> torch.Tensor:
        outputs = self.model(pixel_values=inputs['pixel_values'])
        resized_logits = torch.nn.functional.interpolate(
            outputs.logits,
            size=self.tile_size,
            mode="bilinear",
            align_corners=False
        )
        resized_proba = resized_logits.softmax(dim=1)

        return resized_proba<|MERGE_RESOLUTION|>--- conflicted
+++ resolved
@@ -42,22 +42,14 @@
 
         return model
 
-<<<<<<< HEAD
     def _get_processor_transforms(self) -> tuple[Mask2FormerImageProcessor | SegformerImageProcessor, Compose]:
 
-=======
-    def _get_processor(self) -> SS2ImageProcessor:
-        return SS2ImageProcessor(self.config)
-
-    def _get_transforms(self) -> Compose:
->>>>>>> 26c118e3
         # TODO: remove in the future to keep photometric only
         if hasattr(self.config, 'brightness_factor'):
             preprocessing_mode = PreprocessingMode.PHOTOMETRIC
         else:
             preprocessing_mode = PreprocessingMode.NONE
 
-<<<<<<< HEAD
         ss2_processor = SS2ImageProcessor(
             self.config,
             AugmentationMode.NONE,
@@ -66,15 +58,6 @@
         
         return ss2_processor.huggingface_processor, ss2_processor.transforms
         
-=======
-        transforms = self.processor.get_transforms(
-            AugmentationMode.NONE,
-            preprocessing_mode
-        )
-
-        return transforms
-
->>>>>>> 26c118e3
     def _get_base_model_forward(self):
         if self.config.model_name == ModelName.MASK2FORMER:
             return self._mask2former_forward
