--- conflicted
+++ resolved
@@ -41,18 +41,13 @@
                    images: np.ndarray | list[np.ndarray],
                    labels: np.ndarray | list[np.ndarray] = None,
                    augmentation_mode: AugmentationMode = None,
-                   preprocessing_mode: PreprocessingMode = None,
                    apply_huggingface: bool = True
                    ):
 
-        if augmentation_mode is None or preprocessing_mode is None:
+        if augmentation_mode is None:
             transforms = self.transforms
         else:
-<<<<<<< HEAD
             transforms = self.get_transforms(augmentation_mode, self.preprocessing_mode)
-=======
-            transforms = self.get_transforms(augmentation_mode, preprocessing_mode)
->>>>>>> 26c118e3
 
         images = self._numpy_to_list(images)
         labels = self._numpy_to_list(labels)
@@ -98,14 +93,8 @@
             if len(torch.unique(mask_processed)) == 1:
                 image_processed = image
                 mask_processed = mask
-<<<<<<< HEAD
             
-            # image_processed = torch.clamp(image_processed, min=0, max=1)
             image_processed /= 255
-=======
-
-            image_processed = torch.clamp(image_processed, min=0, max=1)
->>>>>>> 26c118e3
             image_processed = image_processed.to(dtype=torch.float16)
             images_processed.append(image_processed)
 
@@ -184,18 +173,11 @@
         return [*geometric_transforms, *photometric_transforms]
 
     def get_transforms(self,
-<<<<<<< HEAD
-                        augmentation_mode: AugmentationMode,
-                        preprocessing_mode: PreprocessingMode
-                        ) -> tv2T.Compose:
-        transforms = [tv2T.ToDtype(dtype=torch.float32, scale=False)]
-=======
                        augmentation_mode: AugmentationMode,
                        preprocessing_mode: PreprocessingMode
                        ) -> tv2T.Compose:
 
-        transforms = [tv2T.ToDtype(dtype=torch.float32, scale=True)]
->>>>>>> 26c118e3
+        transforms = [tv2T.ToDtype(dtype=torch.float32, scale=False)]
 
         if preprocessing_mode == PreprocessingMode.NONE:
             pass
