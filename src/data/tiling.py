import math
import os

import numpy as np

from src.utils import func
from src.utils.cls import Config


<<<<<<< HEAD
# TODO: Create a class Tiler
def build(config: Config, labeled: bool = True):
    num_h_tiles, overlap_h, num_w_tiles, overlap_w = get_num_tiles(config)
    bboxes = get_coords_tile(config, num_h_tiles, overlap_h, num_w_tiles, overlap_w)
=======
class Tiler:
    def __init__(self, config: Config) -> None:
        self.config = config
        self.bboxes = self._build_bboxes(self.config.tile_size)

    def build(self, labeled: bool = True, tile_size: int = None):
        tiles = []
        bboxes = self._build_bboxes(tile_size)

        if labeled:
            tiles = self._get_labeled_tiles(bboxes)
        else:
            tiles = self._get_unlabeled_tiles(bboxes)

        return tiles
    
    def tile(self, image: np.ndarray, tile_size: tuple[int, int] = None) -> list[np.ndarray]:
        tiles = []
        bboxes = self._build_bboxes(tile_size)
        
        for x0, y0, x1, y1 in bboxes:
            tiles.append(image[:, x0:x1, y0:y1])
        
        return tiles
    
    def untile(self, tiles: list[np.ndarray], tile_size: tuple[int, int] = None) -> np.ndarray:
        bboxes = self._build_bboxes(tile_size)
        num_labels = self.config.num_labels
        size_h = self.config.data.size_h
        size_w = self.config.data.size_w
        image = np.zeros((num_labels, size_h, size_w), np.float16)
>>>>>>> 96b81c8c

        for (x0, y0, x1, y1), tile in zip(bboxes, tiles):
            image[:, x0:x1, y0:y1] += tile
        
        return image

    def _build_bboxes(self, tile_size: int = None):
        if tile_size is None:
            tile_size = self.config.tile_size
            bboxes = self.bboxes
        else:
            num_h_tiles, overlap_h, num_w_tiles, overlap_w = self._get_num_tiles(tile_size)
            bboxes = self._get_coords_tile(tile_size, num_h_tiles, overlap_h, num_w_tiles, overlap_w)
        
        return bboxes

    def _get_labeled_tiles(self, bboxes: list):
        tiles = []
        path_labels = self.config.path.data.raw.train.labels
        path_labels = func.get_notebooks_path(path_labels)

        npy_files = [file for file in os.listdir(path_labels) if file.endswith('.npy')]

        for npy_file in npy_files:
            npy_data = np.load(os.path.join(path_labels, npy_file))
            image = npy_file.split('_')[0]

            for bbox in bboxes:
                x0, y0, x1, y1 = bbox
                cropped_npy_data = npy_data[x0:x1, y0:y1]

                if len(np.unique(cropped_npy_data).tolist()) > 1:
                    tiles.append({'image': image, 'bbox': bbox})

        return tiles


    def _get_unlabeled_tiles(self, bboxes: list):
        tiles = []
        path_images = self.config.path.data.raw.train.unlabeled
        path_images = func.get_notebooks_path(path_images)

        files = [file for file in os.listdir(path_images) if file.endswith('.jpg')]

        for file in files:
            image = file.split('.')[0]

            for bbox in bboxes:
                tiles.append({'image': image, 'bbox': bbox})

        return tiles


    def _get_num_tiles(self, tile_size: int):
        size_h = self.config.data.size_h
        size_w = self.config.data.size_w
        num_h_tiles = self.config.data.size_h / tile_size
        num_w_tiles = self.config.data.size_w / tile_size

        overlap_h = math.ceil(math.ceil(tile_size * math.ceil(num_h_tiles) - size_h) / math.floor(num_h_tiles))
        overlap_w = math.ceil(math.ceil(tile_size * math.ceil(num_w_tiles) - size_w) / math.floor(num_w_tiles))
        num_h_tiles = math.ceil(num_h_tiles)
        num_w_tiles = math.ceil(num_w_tiles)

        return num_h_tiles, overlap_h, num_w_tiles, overlap_w

<<<<<<< HEAD
def get_num_tiles(config: Config):
    size_h = config.data.size_h
    size_w = config.data.size_w
    num_h_tiles = config.data.size_h / config.tile_size
    num_w_tiles = config.data.size_w / config.tile_size

    overlap_h = math.ceil(math.ceil(config.tile_size * math.ceil(num_h_tiles) - size_h) / math.floor(num_h_tiles))
    overlap_w = math.ceil(math.ceil(config.tile_size * math.ceil(num_w_tiles) - size_w) / math.floor(num_w_tiles))
    num_h_tiles = math.ceil(num_h_tiles)
    num_w_tiles = math.ceil(num_w_tiles)
=======

    def _get_coords_tile(self, tile_size: int, num_h_tiles: int, overlap_h: int, num_w_tiles: int,
                        overlap_w: int):
        size_h = self.config.data.size_h
        size_w = self.config.data.size_w
        coords_tile = []
>>>>>>> 96b81c8c

        for i in range(num_h_tiles):
            for j in range(num_w_tiles):
                x0 = max(0, i * (tile_size - overlap_h))
                y0 = max(0, j * (tile_size - overlap_w))
                x1 = min(size_h, x0 + tile_size)
                y1 = min(size_w, y0 + tile_size)

                if x1 + 1 == size_h:
                    x0 += 1
                    x1 += 1

<<<<<<< HEAD
def get_coords_tile(config: Config, num_h_tiles: int, overlap_h: int, num_w_tiles: int, overlap_w: int):
    size_h = config.data.size_h
    size_w = config.data.size_w
    coords_tile = []

    for i in range(num_h_tiles):
        for j in range(num_w_tiles):
            x0 = max(0, i * (config.tile_size - overlap_h))
            y0 = max(0, j * (config.tile_size - overlap_w))
            x1 = min(size_h, x0 + config.tile_size)
            y1 = min(size_w, y0 + config.tile_size)
=======
                if y1 + 1 == size_w:
                    y0 += 1
                    y1 += 1

                coords_tile.append((x0, y0, x1, y1))
>>>>>>> 96b81c8c

        return coords_tile


def _debug():
    from PIL import Image
    main_config = func.load_config('main', loading='dict')
    wandb_config = func.load_config('segformer', 'supervised', loading='dict')
    config = Config(main_config, wandb_config)
    tiler = Tiler(config)
    tiles = tiler.build(labeled=False)
    image = Image.open('data/raw/train/unlabeled/0a6odx.jpg')
    image = np.moveaxis(np.asarray(image), -1, 0)
    tiles = tiler.tile(image)

    return


if __name__ == "__main__":
    _debug()<|MERGE_RESOLUTION|>--- conflicted
+++ resolved
@@ -7,12 +7,6 @@
 from src.utils.cls import Config
 
 
-<<<<<<< HEAD
-# TODO: Create a class Tiler
-def build(config: Config, labeled: bool = True):
-    num_h_tiles, overlap_h, num_w_tiles, overlap_w = get_num_tiles(config)
-    bboxes = get_coords_tile(config, num_h_tiles, overlap_h, num_w_tiles, overlap_w)
-=======
 class Tiler:
     def __init__(self, config: Config) -> None:
         self.config = config
@@ -44,7 +38,6 @@
         size_h = self.config.data.size_h
         size_w = self.config.data.size_w
         image = np.zeros((num_labels, size_h, size_w), np.float16)
->>>>>>> 96b81c8c
 
         for (x0, y0, x1, y1), tile in zip(bboxes, tiles):
             image[:, x0:x1, y0:y1] += tile
@@ -111,25 +104,12 @@
 
         return num_h_tiles, overlap_h, num_w_tiles, overlap_w
 
-<<<<<<< HEAD
-def get_num_tiles(config: Config):
-    size_h = config.data.size_h
-    size_w = config.data.size_w
-    num_h_tiles = config.data.size_h / config.tile_size
-    num_w_tiles = config.data.size_w / config.tile_size
-
-    overlap_h = math.ceil(math.ceil(config.tile_size * math.ceil(num_h_tiles) - size_h) / math.floor(num_h_tiles))
-    overlap_w = math.ceil(math.ceil(config.tile_size * math.ceil(num_w_tiles) - size_w) / math.floor(num_w_tiles))
-    num_h_tiles = math.ceil(num_h_tiles)
-    num_w_tiles = math.ceil(num_w_tiles)
-=======
 
     def _get_coords_tile(self, tile_size: int, num_h_tiles: int, overlap_h: int, num_w_tiles: int,
                         overlap_w: int):
         size_h = self.config.data.size_h
         size_w = self.config.data.size_w
         coords_tile = []
->>>>>>> 96b81c8c
 
         for i in range(num_h_tiles):
             for j in range(num_w_tiles):
@@ -142,25 +122,11 @@
                     x0 += 1
                     x1 += 1
 
-<<<<<<< HEAD
-def get_coords_tile(config: Config, num_h_tiles: int, overlap_h: int, num_w_tiles: int, overlap_w: int):
-    size_h = config.data.size_h
-    size_w = config.data.size_w
-    coords_tile = []
-
-    for i in range(num_h_tiles):
-        for j in range(num_w_tiles):
-            x0 = max(0, i * (config.tile_size - overlap_h))
-            y0 = max(0, j * (config.tile_size - overlap_w))
-            x1 = min(size_h, x0 + config.tile_size)
-            y1 = min(size_w, y0 + config.tile_size)
-=======
                 if y1 + 1 == size_w:
                     y0 += 1
                     y1 += 1
 
                 coords_tile.append((x0, y0, x1, y1))
->>>>>>> 96b81c8c
 
         return coords_tile
 
