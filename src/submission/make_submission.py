import os
from glob import glob
<<<<<<< HEAD
=======
from tqdm import tqdm
from itertools import product
>>>>>>> 96b81c8c

import numpy as np
from PIL import Image
from tqdm import tqdm
from utils import func


def main():
    base_config = func.load_config('main')
    wandb_run = func.get_run('ujjdbhrh')
<<<<<<< HEAD
    checkpoint_type = 'loss'  # metric, loss
    wandb_run.config['checkpoint'] = f'{wandb_run.name}-{wandb_run.id}-{checkpoint_type}.ckpt'
    # wandb_run.config['checkpoint'] = f'{wandb_run.name}-{wandb_run.id}-loss.ckpt'
    config = Config(config, wandb_run.config)
    model = SS2InferenceModel.load_from_config(config, 'cuda:0')
    pathname = os.path.join(config.path.data.raw.test.unlabeled, '*.JPG')
    submission_name = f'{wandb_run.name}-{wandb_run.id}-{checkpoint_type}'
    submission_folder = os.path.join(config.path.submissions, submission_name)
    os.makedirs(submission_folder, exist_ok=True)
=======
    submission_name = f'{wandb_run.name}-{wandb_run.id}'
    
    for checkpoint_type, tiling in product(['metric', 'loss'], [True, False]):
    # for checkpoint_type, tiling in product(['metric'], [False]):
        wandb_run.config['checkpoint'] = f'{wandb_run.name}-{wandb_run.id}-{checkpoint_type}.ckpt'
        config = Config(base_config, wandb_run.config)
        pathname = os.path.join(config.path.data.raw.test.unlabeled, '*.JPG')
>>>>>>> 96b81c8c

        model = SS2InferenceModel.load_from_config(config, map_location='cuda:0', tiling=tiling)
        submission_folder = os.path.join(config.path.submissions, submission_name, f'{submission_name}-ckpt-{checkpoint_type}-tiling-{tiling}')
        os.makedirs(submission_folder, exist_ok=True)
    
        for image_path in tqdm(glob(pathname)):
            image = Image.open(image_path)
            mask_pred = model(image)
            mask_pred_name = os.path.basename(image_path).replace('.JPG', '_pred.npy')
            mask_pred_path = os.path.join(submission_folder, mask_pred_name)
            np.save(mask_pred_path, mask_pred)


if __name__ == '__main__':
    main()<|MERGE_RESOLUTION|>--- conflicted
+++ resolved
@@ -1,31 +1,19 @@
 import os
 from glob import glob
-<<<<<<< HEAD
-=======
 from tqdm import tqdm
 from itertools import product
->>>>>>> 96b81c8c
 
 import numpy as np
 from PIL import Image
-from tqdm import tqdm
-from utils import func
+
+from src.submission.model import SS2InferenceModel
+from src.utils import func
+from src.utils.cls import Config
 
 
 def main():
     base_config = func.load_config('main')
     wandb_run = func.get_run('ujjdbhrh')
-<<<<<<< HEAD
-    checkpoint_type = 'loss'  # metric, loss
-    wandb_run.config['checkpoint'] = f'{wandb_run.name}-{wandb_run.id}-{checkpoint_type}.ckpt'
-    # wandb_run.config['checkpoint'] = f'{wandb_run.name}-{wandb_run.id}-loss.ckpt'
-    config = Config(config, wandb_run.config)
-    model = SS2InferenceModel.load_from_config(config, 'cuda:0')
-    pathname = os.path.join(config.path.data.raw.test.unlabeled, '*.JPG')
-    submission_name = f'{wandb_run.name}-{wandb_run.id}-{checkpoint_type}'
-    submission_folder = os.path.join(config.path.submissions, submission_name)
-    os.makedirs(submission_folder, exist_ok=True)
-=======
     submission_name = f'{wandb_run.name}-{wandb_run.id}'
     
     for checkpoint_type, tiling in product(['metric', 'loss'], [True, False]):
@@ -33,7 +21,6 @@
         wandb_run.config['checkpoint'] = f'{wandb_run.name}-{wandb_run.id}-{checkpoint_type}.ckpt'
         config = Config(base_config, wandb_run.config)
         pathname = os.path.join(config.path.data.raw.test.unlabeled, '*.JPG')
->>>>>>> 96b81c8c
 
         model = SS2InferenceModel.load_from_config(config, map_location='cuda:0', tiling=tiling)
         submission_folder = os.path.join(config.path.submissions, submission_name, f'{submission_name}-ckpt-{checkpoint_type}-tiling-{tiling}')
