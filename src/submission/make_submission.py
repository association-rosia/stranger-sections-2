import os
from glob import glob
from tqdm import tqdm

import numpy as np
from PIL import Image

from src.submission.model import InferenceModel
<<<<<<< HEAD
from utils import functions as uF
from utils import classes as uC

import warnings

warnings.filterwarnings('ignore')


def main():
    config = uF.load_config('main')
    wandb_run = uF.get_run('ujjdbhrh')
    checkpoint_type = 'loss' # metric, loss
    
    wandb_run.config['checkpoint'] = f'{wandb_run.name}-{wandb_run.id}-{checkpoint_type}.ckpt'
    # wandb_run.config['checkpoint'] = f'{wandb_run.name}-{wandb_run.id}-loss.ckpt'
    config = uC.Config(config, wandb_run.config)
    model = InferenceModel.load_from_config(config, 'cuda:0')
=======
from utils import func


def main():
    config = func.load_config('main')
    wandb_run = func.get_run('cgtv3aow')
    model = InferenceModel.load_from_wandb_run(config, wandb_run, 'cuda:0')
>>>>>>> 2b8f6e80
    pathname = os.path.join(config.path.data.raw.test.unlabeled, '*.JPG')
    submission_name = f'{wandb_run.name}-{wandb_run.id}-{checkpoint_type}'
    submission_folder = os.path.join(config.path.submissions, submission_name)
    os.makedirs(submission_folder, exist_ok=True)

    for image_path in tqdm(glob(pathname)):
        image = Image.open(image_path)
        mask_pred = model(image)
        mask_pred_name = os.path.basename(image_path).replace('.JPG', '_pred.npy')
        mask_pred_path = os.path.join(submission_folder, mask_pred_name)
        np.save(mask_pred_path, mask_pred.numpy(force=True))


if __name__ == '__main__':
    main()<|MERGE_RESOLUTION|>--- conflicted
+++ resolved
@@ -6,33 +6,18 @@
 from PIL import Image
 
 from src.submission.model import InferenceModel
-<<<<<<< HEAD
-from utils import functions as uF
-from utils import classes as uC
-
-import warnings
-
-warnings.filterwarnings('ignore')
-
-
-def main():
-    config = uF.load_config('main')
-    wandb_run = uF.get_run('ujjdbhrh')
-    checkpoint_type = 'loss' # metric, loss
-    
-    wandb_run.config['checkpoint'] = f'{wandb_run.name}-{wandb_run.id}-{checkpoint_type}.ckpt'
-    # wandb_run.config['checkpoint'] = f'{wandb_run.name}-{wandb_run.id}-loss.ckpt'
-    config = uC.Config(config, wandb_run.config)
-    model = InferenceModel.load_from_config(config, 'cuda:0')
-=======
 from utils import func
+from utils.cls import Config
 
 
 def main():
     config = func.load_config('main')
     wandb_run = func.get_run('cgtv3aow')
-    model = InferenceModel.load_from_wandb_run(config, wandb_run, 'cuda:0')
->>>>>>> 2b8f6e80
+    checkpoint_type = 'loss' # metric, loss
+    wandb_run.config['checkpoint'] = f'{wandb_run.name}-{wandb_run.id}-{checkpoint_type}.ckpt'
+    # wandb_run.config['checkpoint'] = f'{wandb_run.name}-{wandb_run.id}-loss.ckpt'
+    config = Config(config, wandb_run.config)
+    model = InferenceModel.load_from_config(config, 'cuda:0')
     pathname = os.path.join(config.path.data.raw.test.unlabeled, '*.JPG')
     submission_name = f'{wandb_run.name}-{wandb_run.id}-{checkpoint_type}'
     submission_folder = os.path.join(config.path.submissions, submission_name)
