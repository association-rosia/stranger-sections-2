import os
from glob import glob
from tqdm import tqdm

import numpy as np
from PIL import Image

<<<<<<< HEAD
from src.submission.model import InferenceModel
from src.utils import func
=======
from src.submission.model import SS2InferenceModel
from src.utils import func
from src.utils.cls import Config
>>>>>>> d8207be2


def main():
    config = func.load_config('main')
    wandb_run = func.get_run('ujjdbhrh')
    checkpoint_type = 'loss' # metric, loss
    wandb_run.config['checkpoint'] = f'{wandb_run.name}-{wandb_run.id}-{checkpoint_type}.ckpt'
    # wandb_run.config['checkpoint'] = f'{wandb_run.name}-{wandb_run.id}-loss.ckpt'
    config = Config(config, wandb_run.config)
    model = SS2InferenceModel.load_from_config(config, 'cuda:0')
    pathname = os.path.join(config.path.data.raw.test.unlabeled, '*.JPG')
    submission_name = f'{wandb_run.name}-{wandb_run.id}-{checkpoint_type}'
    submission_folder = os.path.join(config.path.submissions, submission_name)
    os.makedirs(submission_folder, exist_ok=True)

    for image_path in tqdm(glob(pathname)):
        image = Image.open(image_path)
        mask_pred = model(image)
        mask_pred_name = os.path.basename(image_path).replace('.JPG', '_pred.npy')
        mask_pred_path = os.path.join(submission_folder, mask_pred_name)
        np.save(mask_pred_path, mask_pred.numpy(force=True))


if __name__ == '__main__':
    main()<|MERGE_RESOLUTION|>--- conflicted
+++ resolved
@@ -5,14 +5,8 @@
 import numpy as np
 from PIL import Image
 
-<<<<<<< HEAD
 from src.submission.model import InferenceModel
-from src.utils import func
-=======
-from src.submission.model import SS2InferenceModel
-from src.utils import func
-from src.utils.cls import Config
->>>>>>> d8207be2
+from utils import func
 
 
 def main():
