import torch
import torch.nn.functional as tF
import wandb.apis.public as wandb_api
from PIL import Image
from typing_extensions import Self

import src.data.collate as spv_collate
from src.data.processor import SS2ImageProcessor
from src.models.train_model import load_model
from utils.cls import Config, RunDemo


class InferenceModel(torch.nn.Module):
    def __init__(
            self,
            config: Config,
            base_model: torch.nn.Module,
            map_location: str
    ) -> None:
        super().__init__()
        self.config = config
        self.model = base_model
        self.model.eval()
        self.model.to(device=map_location)
        self.map_location = map_location
        self.processor = self._get_processor()
        self.base_model_forward = self._get_base_model_forward()
        self.collate = self._get_collate()

    @classmethod
    def load_from_config(
            cls,
<<<<<<< HEAD
            config: uC.Config,
            map_location: str
    ) -> Self:
=======
            config: Config,
            wandb_run: wandb_api.Run | RunDemo,
            map_location: str
    ) -> Self:

        config = Config.merge(config, wandb_run.config)
>>>>>>> 2b8f6e80
        model = load_model(config, map_location=map_location)
        self = cls(config, model.model, map_location=map_location)

        return self

    def _get_processor(self) -> SS2ImageProcessor:
        if self.config.mode == 'supervised':
<<<<<<< HEAD
            return spv_processor.make_inference_processor(self.config)
=======
            # return spv_processor.make_infering_processor(self.config)
            # TODO: rework this part
            pass
>>>>>>> 2b8f6e80
        else:
            raise ValueError(f"mode expected 'supervised' but received {self.config.mode}")

    def _get_base_model_forward(self):
        if self.config.model_name == 'mask2former':
            return self._mask2former_forward
        if self.config.model_name == 'segformer':
            return self._segformer_forward
        else:
            raise ValueError(f"model_name expected 'mask2former' but received {self.config.model_name}")

    def _get_collate(self):
        if self.config.mode == 'supervised':
            return spv_collate.get_collate_fn_inference(self.config)
        else:
            raise ValueError(f"mode expected 'supervised' but received {self.config.mode}")

    @torch.inference_mode
    def forward(self, image: Image.Image) -> torch.Tensor:
        # if isinstance(images, Image.Image):
        images = [image]
        inputs = self.processor.preprocess(images)
        inputs.to(device=self.map_location)
        pred_masks = self.base_model_forward(inputs)

        return pred_masks

    def _mask2former_forward(self, inputs) -> torch.Tensor:
        outputs = self.model(inputs)
<<<<<<< HEAD
        pred_masks = self.processor.hf_processor.post_process_semantic_segmentation(outputs)

        return pred_masks.squeeze()
    
    def _segformer_forward(self, inputs) -> torch.Tensor:
        outputs = self.model(pixel_values=inputs['pixel_values'])
        # pred_masks = tF.sigmoid(logits).argmax(dim=1).type(torch.uint8)
        pred_masks = self.processor.hf_processor.post_process_semantic_segmentation(
            outputs,
            [(self.config.data.size_h, self.config.data.size_w)]
        )
=======
        mask_pred = self.processor.huggingface_processor.post_process_semantic_segmentation(outputs)
>>>>>>> 2b8f6e80

        return pred_masks[0]<|MERGE_RESOLUTION|>--- conflicted
+++ resolved
@@ -30,18 +30,9 @@
     @classmethod
     def load_from_config(
             cls,
-<<<<<<< HEAD
-            config: uC.Config,
+            config: Config,
             map_location: str
     ) -> Self:
-=======
-            config: Config,
-            wandb_run: wandb_api.Run | RunDemo,
-            map_location: str
-    ) -> Self:
-
-        config = Config.merge(config, wandb_run.config)
->>>>>>> 2b8f6e80
         model = load_model(config, map_location=map_location)
         self = cls(config, model.model, map_location=map_location)
 
@@ -49,13 +40,9 @@
 
     def _get_processor(self) -> SS2ImageProcessor:
         if self.config.mode == 'supervised':
-<<<<<<< HEAD
+            # return spv_processor.make_inference_processor(self.config)
+            # TODO: rework this part
             return spv_processor.make_inference_processor(self.config)
-=======
-            # return spv_processor.make_infering_processor(self.config)
-            # TODO: rework this part
-            pass
->>>>>>> 2b8f6e80
         else:
             raise ValueError(f"mode expected 'supervised' but received {self.config.mode}")
 
@@ -85,7 +72,6 @@
 
     def _mask2former_forward(self, inputs) -> torch.Tensor:
         outputs = self.model(inputs)
-<<<<<<< HEAD
         pred_masks = self.processor.hf_processor.post_process_semantic_segmentation(outputs)
 
         return pred_masks.squeeze()
@@ -97,8 +83,5 @@
             outputs,
             [(self.config.data.size_h, self.config.data.size_w)]
         )
-=======
-        mask_pred = self.processor.huggingface_processor.post_process_semantic_segmentation(outputs)
->>>>>>> 2b8f6e80
 
         return pred_masks[0]