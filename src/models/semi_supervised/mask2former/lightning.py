import math
import os

import numpy as np
import pytorch_lightning as pl
import torch
import torchmetrics as tm
import wandb
from torch.optim import AdamW
from torch.optim.lr_scheduler import ReduceLROnPlateau
from torch.utils.data import DataLoader
from transformers import Mask2FormerForUniversalSegmentation

import src.data.semi_supervised.dataset as ssp_dataset
from src.data.collate import SS2Mask2formerCollateFn
from src.data.processor import SS2ImageProcessor
from src.data.tiling import Tiler
from src.models.semi_supervised.mask2former.losses import SS2Mask2FormerLoss
from src.utils import func
from src.utils.cls import Config

torch.set_float32_matmul_precision('medium')


class Mask2FormerLightning(pl.LightningModule):
    def __init__(self, config: Config):
        super(Mask2FormerLightning, self).__init__()

        self.config = config
        self.class_labels = self.config.data.class_labels.to_dict()

        tiler = Tiler(config)
        self.labeled_tiles = tiler.build(labeled=True)
        self.unlabeled_tiles = tiler.build(labeled=False)
        self.processor = SS2ImageProcessor.get_huggingface_processor(config)

        self.input_image_sizes = None
        self.student = load_student_model(self.config)
        self.teacher = load_teacher_model(self.config)

        self.input_masks_sizes = (256, 256)

        self.delta_c, self.delta_s = None, None
        self.update_loss_weights()

        self.segmentation_loss_fct = self.configure_criterion()
        self.consistency_loss_fct = self.configure_criterion()
        # self.sam_loss_fct = SS2Mask2FormerLoss(self.student.config)

        self.metrics = self.configure_metrics()

        self.current_step = None
        self.current_batch_idx = None

    def forward(self, segmentation_input, consistency_inputs):
        self.input_image_sizes = segmentation_input['pixel_values'].shape[-2:]

        segmentation_loss = self.segmentation_forward(segmentation_input)
        consistency_loss, consistency_outputs = self.consistency_forward(*consistency_inputs)
        # sam_loss = self.sam_forward(consistency_inputs, consistency_outputs)

        loss = segmentation_loss + self.delta_c * consistency_loss  # + self.delta_s * sam_loss
        dict_loss = {
            'segmentation_loss': segmentation_loss,
            'consistency_loss': consistency_loss,
            'loss': loss
        }

        return dict_loss

    def training_step(self, batch):
        self.update_loss_weights()
        self.current_step = 'training'
        dict_loss = self.forward(*batch)
        self.update_teacher()

        dict_loss = {'train/' + k: v for k, v in dict_loss.items()}
        self.log_dict(dict_loss, on_epoch=True)

        return dict_loss['train/loss']

    def validation_step(self, batch, batch_idx):
        self.current_step = 'validation'
        self.current_batch_idx = batch_idx
        dict_loss = self.forward(*batch)
        dict_loss = {'val/' + k: v for k, v in dict_loss.items()}
        self.log_dict(dict_loss, on_epoch=True)

        return dict_loss['val/loss']

    def on_validation_epoch_end(self):
        metrics = self.metrics.compute()
        self.log_dict(metrics, on_epoch=True)
        self.metrics.reset()

    def configure_optimizers(self):
        optimizer = AdamW(params=self.student.parameters(), lr=self.config.lr)

        scheduler = {
            'scheduler': ReduceLROnPlateau(
                optimizer,
                mode='min',
                factor=self.config.reduce_lr_on_plateau_factor,
                patience=self.config.reduce_lr_on_plateau_patience,
                verbose=True
            ),
            'monitor': 'val/loss',
            'interval': 'epoch',
            'frequency': 1
        }

        return [optimizer], [scheduler]

    def configure_criterion(self):

        class_labels = self.config.data.class_labels.__dict__
        class_ordered = sorted([int(k) for k in class_labels.keys()])
        label_weights = self.config.data.label_weights.__dict__
        weight = torch.Tensor([label_weights[class_labels[str(i)]] for i in class_ordered])

        return SS2Mask2FormerLoss(self.student.config, weight=weight)

    def configure_metrics(self):
        num_labels = self.config.num_labels

        metrics = tm.MetricCollection({
            'val/dice-macro': tm.Dice(num_classes=num_labels, average='macro'),
            'val/dice-micro': tm.Dice(num_classes=num_labels, average='micro'),
            'val/iou-macro': tm.JaccardIndex(task='multiclass', num_classes=num_labels, average='macro'),
            'val/iou-micro': tm.JaccardIndex(task='multiclass', num_classes=num_labels, average='micro'),
        })

        return metrics

    def segmentation_forward(self, inputs):
        outputs = self.student.forward(
            pixel_values=inputs['pixel_values'],
            pixel_mask=inputs['pixel_mask'],
            mask_labels=inputs['mask_labels'],
            class_labels=inputs['class_labels'],
            # output_auxiliary_logits=True
        )

        target_sizes = [self.config.tile_size] * self.config.batch_size
        outputs_processed = self.processor.post_process_semantic_segmentation(outputs, target_sizes=target_sizes)
        masks = torch.stack(outputs_processed)
        labels = torch.stack(self.inverse_process_mask_labels(inputs))

        if self.current_step == 'validation':
            # masks = self.reshape_outputs(outputs, return_mask=True)
            self.metrics.update(masks, labels)

            if self.current_batch_idx == 0:
                self.log_segmentation_images(inputs, labels, masks)
<<<<<<< HEAD
        
        # segmentation_loss = self.segmentation_loss_fct.forward(
        #     masks_queries_logits=outputs.masks_queries_logits,
        #     class_queries_logits=outputs.class_queries_logits,
        #     mask_labels=inputs['mask_labels'],
        #     class_labels=inputs['class_labels'],
        #     auxiliary_predictions=outputs.auxiliary_logits,
        # )
=======

        segmentation_loss = self.segmentation_loss_fct.forward(
            masks_queries_logits=outputs.masks_queries_logits,
            class_queries_logits=outputs.class_queries_logits,
            mask_labels=inputs['mask_labels'],
            class_labels=inputs['class_labels'],
            auxiliary_predictions=outputs.auxiliary_logits,
        )
>>>>>>> 26c118e3

        return outputs.loss # segmentation_loss

    def consistency_forward(self, inputs_student, inputs_teacher):
        target_sizes = [self.config.tile_size] * self.config.batch_size
        
        outputs_teacher = self.teacher.forward(
            pixel_values=inputs_teacher['pixel_values'],
            pixel_mask=inputs_teacher['pixel_mask']
        )

<<<<<<< HEAD
        outputs_processed_teacher = self.processor.post_process_semantic_segmentation(outputs_teacher, target_sizes=target_sizes)
        masks_teacher = torch.stack(outputs_processed_teacher)
=======
        outputs_processed_t = self.processor.post_process_semantic_segmentation(outputs_teacher,
                                                                                target_sizes=target_sizes)
        masks_teacher = torch.stack(outputs_processed_t)
>>>>>>> 26c118e3

        if self.current_step == 'validation' and self.current_batch_idx == 0:
            outputs_processed_student = self.processor.post_process_semantic_segmentation(outputs_teacher,
                                                                                          target_sizes=target_sizes)
            masks_student = torch.stack(outputs_processed_student)

            self.log_consistency_images(inputs_student, masks_student, 'student')
            self.log_consistency_images(inputs_teacher, masks_teacher, 'teacher')

        mask_labels, class_labels = [], []
        for mask_teacher in masks_teacher:
            device = mask_teacher.device
            mask_teacher = mask_teacher.numpy(force=True)
            binary_masks, labels = self.processor.convert_segmentation_map_to_binary_masks(mask_teacher)
            mask_labels.append(torch.from_numpy(binary_masks).to(device=device))
            class_labels.append(torch.from_numpy(labels).to(device=device))

        outputs_student = self.student.forward(
            pixel_values=inputs_teacher['pixel_values'],
            pixel_mask=inputs_teacher['pixel_mask'],
            mask_labels=mask_labels,
            class_labels=class_labels
        )

<<<<<<< HEAD
        return outputs_student.loss, outputs_student
    
=======
        return consistency_loss, outputs_student

>>>>>>> 26c118e3
    def inverse_process_mask_labels(self, inputs):
        mask_labels = inputs['mask_labels']
        class_labels = inputs['class_labels']
        reconstructed_labels = []
        for masks, labels in zip(mask_labels, class_labels):
            reconstructed_mask = torch.zeros(masks[0].shape, device=masks[0].device)
            for binary_mask, label in zip(masks, labels):
                reconstructed_mask += binary_mask * label
            reconstructed_labels.append(reconstructed_mask.to(dtype=torch.int8))

        return reconstructed_labels

    def update_loss_weights(self):
        current_epoch = self.current_epoch + 1
        self.delta_c = 0.1 * math.exp(-5 * (1 - current_epoch / self.config.max_epochs))
        # self.delta_s = 0.1 * math.exp(-5 * (current_epoch / self.config.max_epochs))

    @torch.no_grad()
    def update_teacher(self, teacher_momentum=0.994):
        for teacher_param, student_param in zip(self.teacher.parameters(), self.student.parameters()):
            teacher_param.data = teacher_momentum * teacher_param.data + (1 - teacher_momentum) * student_param.data

    def log_segmentation_images(self, inputs, labels, masks):
        inputs = torch.moveaxis(inputs['pixel_values'][0], 0, -1).numpy(force=True)
        labels = labels[0].numpy(force=True)
        masks = masks[0].numpy(force=True)

        wandb.log({
            'val/segmentation': wandb.Image(
                inputs,
                masks={
                    'labels': {
                        'mask_data': labels,
                        'class_labels': self.class_labels,
                    },
                    'predictions': {
                        'mask_data': masks,
                        'class_labels': self.class_labels,
                    }
                }
            )
        })

    def log_consistency_images(self, inputs, masks, num):
        inputs = torch.moveaxis(inputs['pixel_values'][0], 0, -1).numpy(force=True)
        masks = masks[0].numpy(force=True)

        wandb.log({
            f'val/consistency_{num}': wandb.Image(
                inputs,
                masks={
                    'mask': {
                        'mask_data': masks,
                        'class_labels': self.class_labels,
                    }
                }
            )
        })

    def log_input_masks(self, inputs, input_masks_i, classes_i):
        inputs = self.reshape_tensor(inputs['pixel_values'][0], self.input_masks_sizes, is_3d=True)
        inputs = torch.moveaxis(inputs, 0, -1).numpy(force=True)
        input_masks_i = input_masks_i.numpy(force=True)

        masks = {}
        class_idx_logged = 0
        for class_label in range(len(self.class_labels)):
            if class_label in classes_i:
                masks[f'input_masks_{class_label}'] = {'mask_data': input_masks_i[class_idx_logged]}
                class_idx_logged += 1
            else:
                masks[f'input_masks_{class_label}'] = {'mask_data': np.zeros(shape=self.input_masks_sizes)}

        masks = dict(sorted(masks.items()))

        wandb.log({
            'val/sam_input_masks': wandb.Image(
                inputs,
                masks=masks
            )
        })

    @staticmethod
    def get_original_mask(masks):
        output_mask = torch.zeros_like(masks[0])

        # Iterate through the stacked binary mask tensors
        for index, mask in enumerate(masks):
            # Find the indices where the mask is True
            true_indices = torch.nonzero(mask, as_tuple=False)
            # Update the output tensor with the corresponding indices
            output_mask[true_indices[:, 0], true_indices[:, 1]] = index + 1

        return output_mask

    def train_dataloader(self):
        return DataLoader(
            dataset=ssp_dataset.make_train_dataset(self.config, self.labeled_tiles, self.unlabeled_tiles),
            batch_size=self.config.batch_size,
            num_workers=self.config.num_workers,
            shuffle=True,
            drop_last=True,
            pin_memory=True,
            collate_fn=SS2Mask2formerCollateFn(config=self.config, training=True)
        )

    def val_dataloader(self):
        return DataLoader(
            dataset=ssp_dataset.make_val_dataset(self.config, self.labeled_tiles, self.unlabeled_tiles),
            batch_size=self.config.batch_size,
            num_workers=self.config.num_workers,
            shuffle=False,
            drop_last=True,
            pin_memory=True,
            collate_fn=SS2Mask2formerCollateFn(config=self.config, training=True)
        )


def load_student_model(config: Config):
    model = Mask2FormerForUniversalSegmentation.from_pretrained(
        pretrained_model_name_or_path=config.model_id,
        num_labels=config.num_labels,
        ignore_mismatched_sizes=True
    )

    return model


def load_teacher_model(config: Config):
    with torch.no_grad():
        model = Mask2FormerForUniversalSegmentation.from_pretrained(
            pretrained_model_name_or_path=config.model_id,
            num_labels=config.num_labels,
            ignore_mismatched_sizes=True
        )

    for param in model.parameters():
        param.requires_grad = False

    return model


def load_model(config: Config, map_location=None):
    if config.checkpoint is None:
        lightning = Mask2FormerLightning(config)
    else:
        path_checkpoint = os.path.join(config.path.models, config.checkpoint)
        lightning = Mask2FormerLightning.load_from_checkpoint(path_checkpoint, config=config, map_location=map_location)

    return lightning


def _debug():
    config = func.load_config('main')
    wandb_config = func.load_config('segformer', 'semi_supervised')
    config.update(wandb_config)
    model = load_model(config)

    return


if __name__ == '__main__':
    _debug()<|MERGE_RESOLUTION|>--- conflicted
+++ resolved
@@ -152,7 +152,6 @@
 
             if self.current_batch_idx == 0:
                 self.log_segmentation_images(inputs, labels, masks)
-<<<<<<< HEAD
         
         # segmentation_loss = self.segmentation_loss_fct.forward(
         #     masks_queries_logits=outputs.masks_queries_logits,
@@ -161,16 +160,6 @@
         #     class_labels=inputs['class_labels'],
         #     auxiliary_predictions=outputs.auxiliary_logits,
         # )
-=======
-
-        segmentation_loss = self.segmentation_loss_fct.forward(
-            masks_queries_logits=outputs.masks_queries_logits,
-            class_queries_logits=outputs.class_queries_logits,
-            mask_labels=inputs['mask_labels'],
-            class_labels=inputs['class_labels'],
-            auxiliary_predictions=outputs.auxiliary_logits,
-        )
->>>>>>> 26c118e3
 
         return outputs.loss # segmentation_loss
 
@@ -182,14 +171,8 @@
             pixel_mask=inputs_teacher['pixel_mask']
         )
 
-<<<<<<< HEAD
         outputs_processed_teacher = self.processor.post_process_semantic_segmentation(outputs_teacher, target_sizes=target_sizes)
         masks_teacher = torch.stack(outputs_processed_teacher)
-=======
-        outputs_processed_t = self.processor.post_process_semantic_segmentation(outputs_teacher,
-                                                                                target_sizes=target_sizes)
-        masks_teacher = torch.stack(outputs_processed_t)
->>>>>>> 26c118e3
 
         if self.current_step == 'validation' and self.current_batch_idx == 0:
             outputs_processed_student = self.processor.post_process_semantic_segmentation(outputs_teacher,
@@ -214,13 +197,8 @@
             class_labels=class_labels
         )
 
-<<<<<<< HEAD
         return outputs_student.loss, outputs_student
     
-=======
-        return consistency_loss, outputs_student
-
->>>>>>> 26c118e3
     def inverse_process_mask_labels(self, inputs):
         mask_labels = inputs['mask_labels']
         class_labels = inputs['class_labels']
