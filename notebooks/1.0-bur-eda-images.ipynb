{
 "cells": [
  {
   "cell_type": "markdown",
   "metadata": {},
   "source": [
    "# 📸 EDA on Train / Test / Pretrain Images\n",
    "\n",
    "<img src='../assets/stranger-sections-2.png'>"
   ]
  },
  {
   "cell_type": "markdown",
   "metadata": {},
   "source": [
    "## 📚 Libraries"
   ]
  },
  {
   "cell_type": "code",
   "execution_count": null,
   "metadata": {},
   "outputs": [],
   "source": [
    "%load_ext autoreload\n",
    "%autoreload 2"
   ]
  },
  {
   "cell_type": "code",
   "execution_count": null,
   "metadata": {},
   "outputs": [],
   "source": [
    "import os\n",
    "import random\n",
    "import matplotlib.pyplot as plt\n",
    "from PIL import Image\n",
    "import plotly.graph_objs as go\n",
    "import plotly.express as px\n",
    "import numpy as np\n",
    "from glob import glob\n",
    "from tqdm.notebook import tqdm\n",
    "import torch\n",
    "import torchvision.transforms.v2 as tv2T\n",
    "import torchvision.transforms.v2.functional as tv2F\n",
    "from functools import partial"
   ]
  },
  {
   "cell_type": "markdown",
   "metadata": {},
   "source": [
    "## 🔬 Analysis"
   ]
  },
  {
   "cell_type": "code",
   "execution_count": null,
   "metadata": {},
   "outputs": [],
   "source": [
    "folder_path = \"../data/raw/**/*.JPG\"\n",
    "\n",
    "shapes = []\n",
    "for image_path in tqdm(glob(folder_path, recursive=True)):\n",
    "    image = Image.open(image_path).convert(\"L\")\n",
    "    shapes.append(np.array(image).shape)\n",
<<<<<<< HEAD
    "    \n",
    "    # Calculer l'histogramme des valeurs de pixels de l'image et l'ajouter à l'histogramme de la classe\n",
=======
>>>>>>> 98414b14
    "values, counts = np.unique(shapes, return_counts=True, axis=0)\n",
    "values = [str(shape) for shape in values]\n",
    "px.bar(x=values, y=counts)"
   ]
  },
  {
   "cell_type": "code",
   "execution_count": null,
   "metadata": {},
   "outputs": [],
   "source": [
    "folder_path = \"../data/raw/**/*.jpg\"\n",
    "\n",
    "shapes = []\n",
    "for image_path in tqdm(glob(folder_path, recursive=True)):\n",
    "    image = Image.open(image_path).convert(\"L\")\n",
    "    shapes.append(np.array(image).shape)\n",
    "values, counts = np.unique(shapes, return_counts=True, axis=0)\n",
    "values = [str(shape) for shape in values]\n",
    "px.bar(x=values, y=counts)"
   ]
  },
  {
   "cell_type": "code",
   "execution_count": null,
   "metadata": {},
   "outputs": [],
   "source": [
    "def compute_mean_std_by_channel():\n",
    "    image_paths = glob('../data/raw/**/*.JPG', recursive=True)\n",
    "    image_paths += glob('../data/raw/**/*.jpg', recursive=True)\n",
    "\n",
    "    transform = tv2T.Compose([\n",
    "        tv2T.ToImage(),\n",
    "        tv2T.ToDtype(dtype=torch.float32, scale=True),\n",
    "        # tv2T.Lambda(partial(tv2F.adjust_contrast, contrast_factor=2))\n",
    "        ])\n",
    "\n",
    "    count = torch.zeros(3, 1024, 1360)\n",
    "    for image_path in tqdm(image_paths, desc='Compute mean'):\n",
    "        image = Image.open(image_path).convert('RGB')\n",
    "        image = transform(image)\n",
    "        count += image\n",
    "    \n",
    "    mean = torch.sum(count, dim=(1, 2)) / (len(image_paths) * 1024 * 1360)\n",
    "    mean = mean.unsqueeze(dim=1).unsqueeze(dim=2)\n",
    "\n",
    "    count = torch.zeros(3, 1024, 1360)\n",
    "    for image_path in tqdm(image_paths, desc='Compute std'):\n",
    "        image = Image.open(image_path).convert('RGB')\n",
    "        image = transform(image)\n",
    "        count += torch.pow(image - mean, 2)\n",
    "    \n",
    "    std = torch.sqrt(torch.sum(count, dim=(1, 2)) / (len(image_paths) * 1024 * 1360))\n",
    "\n",
    "    return mean.squeeze(), std\n",
    "\n",
    "compute_mean_std_by_channel()"
   ]
  },
  {
   "cell_type": "markdown",
   "metadata": {},
   "source": [
    "## 🎞️ Data visualisation"
   ]
  },
  {
   "cell_type": "code",
   "execution_count": null,
   "metadata": {},
   "outputs": [],
   "source": [
    "image_folder_path = \"../data/raw/train/image\"\n",
    "label_folder_path = \"../data/raw/train/label\"\n",
    "labels_name = ['Inertinite', 'Vitrinite', 'Liptinite']\n",
    "jpg_files = [file for file in os.listdir(image_folder_path) if file.endswith(\".JPG\")]\n",
    "\n",
    "jpg_file = random.choice(jpg_files)\n",
    "# images avec plusieurs labels\n",
    "# jpg_file = 'grqhu2.JPG'\n",
    "# jpg_file = 'tya5k0.JPG'\n",
    "# jpg_file = 'tpb83i.JPG'\n",
    "# jpg_file = 'hsa12q.JPG'\n",
    "\n",
    "jpg_image = np.asarray(Image.open(os.path.join(image_folder_path, jpg_file)))\n",
    "\n",
    "npy_file = jpg_file.replace(\".JPG\", \"_gt.npy\")\n",
    "npy_data = np.load(os.path.join(label_folder_path, npy_file))\n",
    "label_idxs = np.unique(npy_data)[1:] - 1\n",
    "\n",
    "fig, ax = plt.subplots(1, 3, figsize=(15, 5))\n",
    "ax[0].imshow(jpg_image)\n",
    "ax[0].set_title(f'{\" and \".join(labels_name[label_idx] for label_idx in label_idxs)} Image')\n",
    "ax[0].axis('off')\n",
    "ax[1].imshow(npy_data)\n",
    "ax[1].set_title(f'{\" and \".join(labels_name[label_idx] for label_idx in label_idxs)} Label')\n",
    "ax[1].axis('off')\n",
    "ax[2].imshow(jpg_image)\n",
    "ax[2].set_title(f'{\" and \".join(labels_name[label_idx] for label_idx in label_idxs)} Image with Label')\n",
    "ax[2].axis('off')\n",
    "ax[2].imshow(npy_data, alpha=0.5)\n",
    "\n",
    "plt.show()\n"
   ]
  },
  {
   "cell_type": "code",
   "execution_count": null,
   "metadata": {},
   "outputs": [],
   "source": [
    "pretrain_folder_path = \"../data/raw/pretrain\"\n",
    "\n",
    "jpg_files = [file for file in os.listdir(pretrain_folder_path) if file.endswith(\".jpg\")]\n",
    "\n",
    "k = 9\n",
    "jpg_files = random.sample(jpg_files, k=k)\n",
    "\n",
    "jpg_images = [np.asarray(Image.open(os.path.join(pretrain_folder_path, jpg_file))) for jpg_file in jpg_files]\n",
    "\n",
    "fig, axs = plt.subplots(3, 3, figsize=(15, 15))\n",
    "for i in range(int(np.sqrt(k))):\n",
    "    for j in range(int(np.sqrt(k))):\n",
    "        axs[i][j].imshow(jpg_images[i*(int(np.sqrt(k))) + j])\n",
    "        axs[i][j].set_title(f'{jpg_files[i*(int(np.sqrt(k))) + j]}')\n",
    "        axs[i][j].axis('off')\n",
    "\n",
    "plt.show()\n"
   ]
  },
  {
   "cell_type": "markdown",
   "metadata": {},
   "source": [
    "## 🎨 Color Histogram"
   ]
  },
  {
   "cell_type": "code",
   "execution_count": null,
   "metadata": {},
   "outputs": [],
   "source": [
    "def get_image_path_by_label():\n",
    "    image_folder = \"../data/raw/train/image\"\n",
    "    label_folder = \"../data/raw/train/label\"\n",
    "\n",
    "    image_paths_1 = []\n",
    "    image_paths_2 = []\n",
    "    image_paths_3 = []\n",
    "\n",
    "    for image_file in tqdm(os.listdir(image_folder)):\n",
    "        if image_file.endswith(\".JPG\"):\n",
    "            image_path = os.path.join(image_folder, image_file)\n",
    "            \n",
    "            label_file = image_file.replace(\".JPG\", \"_gt.npy\")\n",
    "            label_path = os.path.join(label_folder, label_file)\n",
    "            \n",
    "            label_array = np.load(label_path)\n",
    "            \n",
    "            unique = np.unique(label_array)\n",
    "            if len(unique) > 2:\n",
    "                print(image_file)\n",
    "            \n",
    "            if 1 in label_array:\n",
    "                image_paths_1.append(image_path)\n",
    "            if 2 in label_array:\n",
    "                image_paths_2.append(image_path)\n",
    "            if 3 in label_array:\n",
    "                image_paths_3.append(image_path)\n",
    "    \n",
    "    return image_paths_1, image_paths_2, image_paths_3\n",
    "\n",
    "\n",
    "def compute_pixel_distribution(list_image_path):\n",
    "    pixel_distribution = np.zeros((256, 256, 256), dtype=np.int32)  # Taille pour couvrir toutes les combinaisons de valeurs de pixels\n",
    "    for image_path in tqdm(list_image_path):\n",
    "        image = Image.open(image_path)\n",
    "        image = np.array(image).reshape(-1, 3)\n",
    "        unique, counts = np.unique(image, axis=0, return_counts=True)\n",
    "        pixel_distribution[unique[:, 0], unique[:, 1], unique[:, 2]] += counts\n",
    "        \n",
    "    return pixel_distribution\n",
    "\n",
    "\n",
    "inertinite_image_path, vitrinite_image_path, liptinite_image_path = get_image_path_by_label()"
   ]
  },
  {
   "cell_type": "code",
   "execution_count": null,
   "metadata": {},
   "outputs": [],
   "source": [
    "def reduce_rgb_cube_size(rgb_values, reduction=16):\n",
    "    rgb_values = torch.from_numpy(rgb_values)\n",
    "    conv3d = torch.nn.Conv3d(1, 1, kernel_size=reduction, bias=False, stride=reduction)\n",
    "    with torch.no_grad():\n",
    "        conv3d.weight.fill_(1)\n",
    "    rgb_values = rgb_values.unsqueeze(0).unsqueeze(0).float()\n",
    "    output = conv3d(rgb_values)\n",
    "    \n",
    "    return output.squeeze().numpy(force=True)\n",
    "\n",
    "def display_rgb_distribution(rgb_values: np.ndarray, class_name, reduction=16, nb_bar=10):\n",
    "    rgb_values = reduce_rgb_cube_size(rgb_values, reduction)\n",
    "    \n",
    "    y = rgb_values.flatten()\n",
    "    x_coords = np.arange(rgb_values.shape[0])\n",
    "    y_coords = np.arange(rgb_values.shape[1])\n",
    "    z_coords = np.arange(rgb_values.shape[2])\n",
    "    \n",
    "    def index_to_rgb(idx):\n",
    "        return idx * reduction + reduction // 2\n",
    "    \n",
    "    rgb_colors = np.array([\n",
    "        f'rgb({index_to_rgb(x)}, {index_to_rgb(y)}, {index_to_rgb(z)})' \n",
    "        for x in x_coords\n",
    "        for y in y_coords\n",
    "        for z in z_coords\n",
    "    ])\n",
    "    \n",
    "    partitioned_indexes = np.argpartition(y, -nb_bar)[-nb_bar:]\n",
    "    sorted_indexes = partitioned_indexes[np.argsort(-y[partitioned_indexes])]\n",
    "    rgb_colors = rgb_colors[sorted_indexes]\n",
    "    y = y[sorted_indexes]\n",
    "    \n",
    "    fig = go.Figure(data=go.Bar(\n",
    "        x=rgb_colors,\n",
    "        y=y,\n",
    "        marker=dict(\n",
    "            color=rgb_colors\n",
    "        )\n",
    "    ))\n",
    "\n",
    "    fig.update_layout(\n",
    "        scene=dict(\n",
    "            xaxis=dict(title='X'),\n",
    "            yaxis=dict(title='Y'),\n",
    "            zaxis=dict(title='Z'),\n",
    "        ),\n",
    "        title=f'Color Histogram for {class_name}',\n",
    "    )\n",
    "\n",
    "    fig.show()"
   ]
  },
  {
   "cell_type": "code",
   "execution_count": null,
   "metadata": {},
   "outputs": [],
   "source": [
    "liptinite_distribution = compute_pixel_distribution(liptinite_image_path)\n",
    "display_rgb_distribution(liptinite_distribution, 'liptinite', reduction=32, nb_bar=15)"
   ]
  },
  {
   "cell_type": "code",
   "execution_count": null,
   "metadata": {},
   "outputs": [],
   "source": [
    "inertinite_distribution = compute_pixel_distribution(inertinite_image_path)\n",
    "display_rgb_distribution(inertinite_distribution, 'inertinite', reduction=32, nb_bar=15)"
   ]
  },
  {
   "cell_type": "code",
   "execution_count": null,
   "metadata": {},
   "outputs": [],
   "source": [
    "vitrinite_distribution = compute_pixel_distribution(vitrinite_image_path)\n",
    "display_rgb_distribution(vitrinite_distribution, 'vitrinite', reduction=32, nb_bar=15)"
   ]
  },
  {
   "cell_type": "code",
   "execution_count": null,
   "metadata": {},
   "outputs": [],
   "source": [
    "display_rgb_distribution(liptinite_distribution + vitrinite_distribution + inertinite_distribution, 'Train data', reduction=32, nb_bar=15)"
   ]
  },
  {
   "cell_type": "code",
   "execution_count": null,
   "metadata": {},
   "outputs": [],
   "source": [
    "test_distribution = compute_pixel_distribution(glob('../data/raw/test/image/*.JPG'))\n",
    "display_rgb_distribution(test_distribution, 'Test data', reduction=32, nb_bar=15)"
   ]
  },
  {
   "cell_type": "code",
   "execution_count": null,
   "metadata": {},
   "outputs": [],
   "source": [
    "# pretrain_distribution = compute_pixel_distribution(glob('../data/raw/pretrain/*.jpg'))\n",
    "# display_rgb_distribution(pretrain_distribution, 'Pretrain data', reduction=32, nb_bar=15)"
   ]
  },
  {
   "cell_type": "markdown",
   "metadata": {},
   "source": [
    "## 🎯 Heatmap"
   ]
  },
  {
   "cell_type": "code",
   "execution_count": null,
   "metadata": {},
   "outputs": [],
   "source": [
    "def get_heatmap_by_class():\n",
    "    label_folder = \"../data/raw/train/label\"\n",
    "\n",
    "    heatmap_1 = np.zeros((1024, 1360), np.int32)\n",
    "    heatmap_2 = np.zeros((1024, 1360), np.int32)\n",
    "    heatmap_3 = np.zeros((1024, 1360), np.int32)\n",
    "\n",
    "    for label_file in tqdm(os.listdir(label_folder)):\n",
    "        if label_file.endswith(\".npy\"):\n",
    "            label_path = os.path.join(label_folder, label_file)\n",
    "            \n",
    "            label_array = np.load(label_path)\n",
    "            \n",
    "            heatmap_1 += np.where(label_array == 1, label_array, 0)\n",
    "            heatmap_2 += np.where(label_array == 2, label_array, 0)\n",
    "            heatmap_3 += np.where(label_array == 3, label_array, 0)\n",
    "    \n",
    "    return heatmap_1, heatmap_2, heatmap_3\n",
    "\n",
    "def plot_heatmap(data, class_name):\n",
    "    aspect_ratio = data.shape[0] / data.shape[1]\n",
    "\n",
    "    fig_height = 600\n",
    "    fig_width = int(fig_height / aspect_ratio)\n",
    "    fig = go.Figure(data=go.Heatmap(z=data, hoverinfo='none'))\n",
    "    fig = fig.update_layout(\n",
    "        title=f'{class_name} Heatmap',\n",
    "        width=fig_width,\n",
    "        height=fig_height,\n",
    "    )\n",
    "    \n",
    "    fig.show()\n",
    "\n",
    "\n",
    "inertinite_heatmap, vitrinite_heatmap, liptinite_heatmap = get_heatmap_by_class()"
   ]
  },
  {
   "cell_type": "code",
   "execution_count": null,
   "metadata": {},
   "outputs": [],
   "source": [
    "plot_heatmap(inertinite_heatmap, 'Inertinite')"
   ]
  },
  {
   "cell_type": "code",
   "execution_count": null,
   "metadata": {},
   "outputs": [],
   "source": [
    "plot_heatmap(vitrinite_heatmap, 'Vitrinite')"
   ]
  },
  {
   "cell_type": "code",
   "execution_count": null,
   "metadata": {},
   "outputs": [],
   "source": [
    "plot_heatmap(liptinite_heatmap, 'Liptinite')"
   ]
  }
 ],
 "metadata": {
  "kernelspec": {
   "display_name": "stranger-sections-2-env",
   "language": "python",
   "name": "stranger-sections-2-env"
  },
  "language_info": {
   "codemirror_mode": {
    "name": "ipython",
    "version": 3
   },
   "file_extension": ".py",
   "mimetype": "text/x-python",
   "name": "python",
   "nbconvert_exporter": "python",
   "pygments_lexer": "ipython3",
   "version": "3.10.14"
  }
 },
 "nbformat": 4,
 "nbformat_minor": 4
}<|MERGE_RESOLUTION|>--- conflicted
+++ resolved
@@ -66,11 +66,6 @@
     "for image_path in tqdm(glob(folder_path, recursive=True)):\n",
     "    image = Image.open(image_path).convert(\"L\")\n",
     "    shapes.append(np.array(image).shape)\n",
-<<<<<<< HEAD
-    "    \n",
-    "    # Calculer l'histogramme des valeurs de pixels de l'image et l'ajouter à l'histogramme de la classe\n",
-=======
->>>>>>> 98414b14
     "values, counts = np.unique(shapes, return_counts=True, axis=0)\n",
     "values = [str(shape) for shape in values]\n",
     "px.bar(x=values, y=counts)"
@@ -458,9 +453,9 @@
  ],
  "metadata": {
   "kernelspec": {
-   "display_name": "stranger-sections-2-env",
+   "display_name": "reflection-connection-env",
    "language": "python",
-   "name": "stranger-sections-2-env"
+   "name": "python3"
   },
   "language_info": {
    "codemirror_mode": {
